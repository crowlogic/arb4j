
plugins {
    id 'java-library'
    id 'maven-publish'
    id 'java'
    id 'application'
    id 'org.openjfx.javafxplugin' version '0.1.0'
<<<<<<< HEAD
    id 'com.gluonhq.gluonfx-gradle-plugin' version '1.0.23'
=======
>>>>>>> 581c45c9
}


group = 'org.arblib'
version = '0.99.3'
description = 'arb4j'
java.sourceCompatibility = JavaVersion.VERSION_22

javafx {
    version = "22.0.2" 
    modules = [ 'javafx.swing', 'javafx.controls', 'javafx.fxml', 'javafx.graphics' ]  
}

repositories {
    mavenLocal()
    mavenCentral()
    maven { url = uri('https://jitpack.io') }
    maven { url = uri('https://oss.sonatype.org/content/repositories/releases') }
    maven { url = uri('https://raw.github.com/SpinyOwl/repo/releases') }
    maven { url = uri('https://maven.jzy3d.org/releases/') }
    maven { url = uri('https://amelentev.github.io/mvnrepo/') }
    maven { url = uri('https://repo.maven.apache.org/maven2/') }
    maven { url = uri('https://download.oracle.com/maven') }
}

dependencies {
    api 'org.ow2.asm:asm:9.6'
    api 'org.ow2.asm:asm-commons:9.6'
    api 'org.ow2.asm:asm-util:9.6'
    api 'org.openjfx:javafx-base:22.0.1'
    api 'org.openjfx:javafx-swing:22.0.1'
    api 'org.openjfx:javafx-fxml:22.0.1'
    api 'org.slf4j:slf4j-simple:2.0.11'
    api 'org.scilab.forge:jlatexmath:1.0.7'
    api 'io.fair-acc:chartfx:11.3.1'
    api 'org.controlsfx:controlsfx:11.2.0'
    api 'junit:junit:4.13.2'
    
}

task createDesktopFile {
    doLast {
        def desktopFile = new File("${buildDir}/ExpressionAnalyzer.desktop")
        desktopFile.text = """[Desktop Entry]
Type=Application
Name=Expression Analyzer
Exec=${projectDir}/bin/analyze
Icon=${projectDir}/src/main/resources/ExpressionAnalyzer.png
Terminal=false
Categories=Utility;
"""
    }
    doLast {
        def desktopFile = new File("${buildDir}/TODO.desktop")
        desktopFile.text = """[Desktop Entry]
Type=Application
Name=TODO
Exec=${projectDir}/bin/todo
Icon=${projectDir}/src/main/resources/TODO.png
Terminal=false
Categories=Utility;
"""
    }    
}

task installDesktopFile(type: Copy) {
    dependsOn createDesktopFile
    from "${buildDir}/ExpressionAnalyzer.desktop"
    from "${buildDir}/TODO.desktop"
    into "${System.getProperty('user.home')}/.local/share/applications"
}

build.finalizedBy createDesktopFile
build.finalizedBy installDesktopFile

tasks.withType(Javadoc) {
    options.addStringOption('source', '22') 
    options.addBooleanOption('-enable-preview', true)
    options.addBooleanOption('Xdoclint:none', true) 
    options.addBooleanOption('quiet', true)         
}

jar {
    duplicatesStrategy = DuplicatesStrategy.EXCLUDE;
     from('src/main/resources') {
        include '**/*'
    }
}

javafx {
<<<<<<< HEAD
    version = '22.0.2'
    modules = ['javafx.controls', 'javafx.fxml']
}


gluonfx {
    graalvmHome = '/jvm/graalvm-jdk-22.0.2+9.1'
    target = "android"
}

tasks.named('nativeCompile') {
    enabled = false
}

    
application {
 mainClass = 'arb.viz.TODO'
}

task createDummyAndroidLib {
    doLast {
        def dummyFile = file("${buildDir}/gluonfx/aarch64-android/libarb4j.so")
        dummyFile.parentFile.mkdirs()
        dummyFile.createNewFile()
    }
}

tasks.withType(com.gluonhq.gradle.tasks.NativePackageTask) {
    dependsOn createDummyAndroidLib
}

=======
    version = '17.0.2'
    modules = ['javafx.controls', 'javafx.fxml']
}

>>>>>>> 581c45c9
java {
    withSourcesJar()
    modularity.inferModulePath.set(true)
}

tasks.withType(JavaCompile) {
    options.compilerArgs += ['--enable-preview']
    options.fork = true
    options.forkOptions.jvmArgs += ['-ea', '--enable-preview']
}


tasks.test {
    jvmArgs '-ea', '--enable-preview', '--enable-native-access=ALL-UNNAMED', '-Djava.library.path=.'
}

task createClasspathManifest {
    doLast {
        def classpathEntries = configurations.runtimeClasspath.collect { it.getAbsolutePath() }.join(':')
        def manifestFile = file('class.path')
        manifestFile.text = "${classpathEntries}\n"
    }
}

tasks.build.dependsOn createClasspathManifest


publishing {
    publications {
        maven(MavenPublication) {
            from(components.java)
        }
    }
}

processResources {
   duplicatesStrategy = DuplicatesStrategy.EXCLUDE;
   from('src/main/resources') {
        include '**/*'
    }
    into 'build/classes/java/main'
}<|MERGE_RESOLUTION|>--- conflicted
+++ resolved
@@ -5,10 +5,6 @@
     id 'java'
     id 'application'
     id 'org.openjfx.javafxplugin' version '0.1.0'
-<<<<<<< HEAD
-    id 'com.gluonhq.gluonfx-gradle-plugin' version '1.0.23'
-=======
->>>>>>> 581c45c9
 }
 
 
@@ -99,7 +95,6 @@
 }
 
 javafx {
-<<<<<<< HEAD
     version = '22.0.2'
     modules = ['javafx.controls', 'javafx.fxml']
 }
@@ -131,12 +126,6 @@
     dependsOn createDummyAndroidLib
 }
 
-=======
-    version = '17.0.2'
-    modules = ['javafx.controls', 'javafx.fxml']
-}
-
->>>>>>> 581c45c9
 java {
     withSourcesJar()
     modularity.inferModulePath.set(true)
