--- conflicted
+++ resolved
@@ -388,15 +388,6 @@
  publisher = {MDPI},
  number = {2}}
 
-<<<<<<< HEAD
-@Article{theRayleighRitzMethodForIntegralCovarianceOperatorEigenspaces,
- author = {Ebner, Bruno, María Dolores Jiménez-Gamero, and Bojana Milošević},
- title = {Eigenvalues approximation of integral covariance operators with applications to weighted $L^2$ statistics},
- year = {2024},
- journal = {arXiv preprint},
- volume = {2408.08064},
- pages = {Aug 15}}
-=======
 @Article{besselChebyshevDuality,
  author = {Alfred Wünsche},
  title = {Duality between Bessel Functions and Chebyshev Polynomials in Expansions of Functions},
@@ -405,4 +396,11 @@
  volume = {13},
  pages = {504-536},
  number = {8}}
->>>>>>> b3754d86
+
+@Article{theRayleighRitzMethodForIntegralCovarianceOperatorEigenspaces,
+ author = {Ebner, Bruno, María Dolores Jiménez-Gamero, and Bojana Milošević},
+ title = {Eigenvalues approximation of integral covariance operators with applications to weighted $L^2$ statistics},
+ year = {2024},
+ journal = {arXiv preprint},
+ volume = {2408.08064},
+ pages = {Aug 15}}