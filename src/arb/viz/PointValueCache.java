package arb.viz;

import static arb.utensils.Utilities.println;

import java.io.*;
import java.lang.reflect.Method;
import java.lang.reflect.Field;
import java.lang.reflect.InvocationTargetException;
import jdk.incubator.foreign.CLinker;
import java.nio.ByteBuffer;
import java.nio.MappedByteBuffer;
import java.nio.channels.FileChannel;
import java.nio.channels.FileChannel.MapMode;
import java.nio.file.Path;
import arb.*;
import arb.geometry.surfaces.RiemannSurface;
import jdk.incubator.foreign.MemorySegment;
import jdk.incubator.foreign.ResourceScope;

/**
 * If the precision of the number is 128 bits or less then the only space
 * required to allocate the pair of Real(arb_t) structures to constitute the
 * Complex(acb_t) structure is the structures themselves ( {@link Complex#BYTES}
 * ) without any internal-to-arb allocations necessary and thus simplifies
 * things.. so we go with the rule-of-thumb that 128 bits is enough for
 * calculating RGB intensities anyway..
 * 
 * 
 * TODO: Clients requiring sophisticated, low-level control over mapped memory
 * segments, should consider writing custom mapped memory segment factories;
 * using CLinker, e.g. on Linux, it is possible to call mmap with the desired
 * parameters; the returned address can be easily wrapped into a memory segment,
 * using MemoryAddress.ofLong(long) and ofAddress(MemoryAddress, long,
 * ResourceScope).
 */
public class PointValueCache implements
                             AutoCloseable
{
  static
  {
    System.loadLibrary("arblib");
<<<<<<< HEAD
    
=======
>>>>>>> 4741b933

  }

  /**
   * TODO: this could represent a set of patches of {@link RiemannSurface} sheets
   */
  Complex            points[][][];

  private int        width;

  private int        height;

  ByteBuffer         buffer;

  private ByteBuffer buffer1;

  private long       bufferAddress;

  private long       buffer1Address;

  public Complex pointAt(int n, int x, int y)
  {
    return points[n][x][y];
  }

  public boolean       complete = false;

  public MemorySegment segment;

  public MemorySegment segment1;

  public Path          path;

  public Path          path1;

  private File         file;

  private File         file1;

  ResourceScope        scope    = ResourceScope.newSharedScope();

  public PointValueCache(String id, int numXpoints, int numYpoints)
  {
    System.out.println("Opening " + id + ".arb" + " and .arb1");
    this.width  = numXpoints;
    this.height = numYpoints;
    int bytes = Complex.BYTES * numXpoints * numYpoints;

    try
    {
      path           = Path.of(id + ".arb");
      file           = openFileOrCreateNewOneIfNotExisting(path, bytes);
      path1          = Path.of(id + ".arb1");
      file1          = openFileOrCreateNewOneIfNotExisting(path1, bytes);

      segment        = MemorySegment.mapFile(path, 0, bytes, MapMode.READ_WRITE, scope);
      segment1       = MemorySegment.mapFile(path1, 0, bytes, MapMode.READ_WRITE, scope);
      buffer         = segment.asByteBuffer();
      buffer1        = segment1.asByteBuffer();

      points         = new Complex[2][numXpoints][numYpoints];
      bufferAddress  = arb.bufferAddress(buffer);
      buffer1Address = arb.bufferAddress(buffer1);

      for (int x = 0; x < numXpoints; x++)
      {
        for (int y = 0; y < numYpoints; y++)
        {
          Complex point0 = points[0][x][y] = new Complex(bufferAddress += Complex.BYTES,
                                                         false);
          Complex point1 = points[1][x][y] = new Complex(buffer1Address += Complex.BYTES,
                                                         false);
          point0.dim      = 2;
          point0.elements = new Complex[]
          { point0, point1 };
        }
      }
      assert bufferAddress - arb.bufferAddress(buffer) == bytes;
    }
    catch (IOException e)
    {
      throw new RuntimeException(e.getMessage(),
                                 e);
    }

  }

  protected File openFileOrCreateNewOneIfNotExisting(Path path, int bytes) throws FileNotFoundException, IOException
  {
    File file = path.toFile();
    if (file.exists() && file.length() == bytes)
    {
      complete = true;
      return file;
    }
    createBlankFile(file, bytes);
    return file;
  }

  protected void createBlankFile(File file, int bytes)
  {
    System.out.println("Create file " + file + " of " + bytes + " bytes ");
    complete = false;
    try ( RandomAccessFile raf = new RandomAccessFile(file,
                                                      "rw"))
    {
      raf.setLength(bytes);

    }
    catch (Exception e)
    {
      e.printStackTrace();
      System.exit(1);
      ;
    }
  }

  @Override
  public void close()
  {
    if (buffer == null)
    {
      return;
    }
    buffer  = null;

    buffer1 = null;

    scope.close();
    System.out.println("Closing function image cache " + file + " and " + file1);

    if (!complete)
    {
      System.err.println("Deleting incomplete files " + file + " and " + file1);
      file.delete();
      file1.delete();

    }
    System.out.println("Finished closing cache..");
  }
}<|MERGE_RESOLUTION|>--- conflicted
+++ resolved
@@ -1,21 +1,13 @@
 package arb.viz;
 
-import static arb.utensils.Utilities.println;
+import java.io.*;
+import java.nio.*;
+import java.nio.channels.FileChannel.*;
+import java.nio.file.*;
 
-import java.io.*;
-import java.lang.reflect.Method;
-import java.lang.reflect.Field;
-import java.lang.reflect.InvocationTargetException;
-import jdk.incubator.foreign.CLinker;
-import java.nio.ByteBuffer;
-import java.nio.MappedByteBuffer;
-import java.nio.channels.FileChannel;
-import java.nio.channels.FileChannel.MapMode;
-import java.nio.file.Path;
 import arb.*;
-import arb.geometry.surfaces.RiemannSurface;
-import jdk.incubator.foreign.MemorySegment;
-import jdk.incubator.foreign.ResourceScope;
+import arb.geometry.surfaces.*;
+import jdk.incubator.foreign.*;
 
 /**
  * If the precision of the number is 128 bits or less then the only space
@@ -39,11 +31,6 @@
   static
   {
     System.loadLibrary("arblib");
-<<<<<<< HEAD
-    
-=======
->>>>>>> 4741b933
-
   }
 
   /**
