package arb.operators;

import static arb.Constants.*;
import static org.junit.Assert.*;

import javax.swing.*;

import arb.*;
import arb.functions.real.densities.*;
import arb.viz.*;

public class FourierTransformTest
{

  public static void main(String args[])
  {
<<<<<<< HEAD
    UnitCenteredGaussianProbabilityDensity                   gaussian = new UnitCenteredGaussianProbabilityDensity();
    FourierTransform<UnitCenteredGaussianProbabilityDensity> f        = new FourierTransform(gaussian);
=======
    UnitCenteredGaussianDensity                   gaussian = new UnitCenteredGaussianDensity();
    FourierTransform<UnitCenteredGaussianDensity> f        = new FourierTransform(gaussian);

    /**
     * the Fourier transform of e^(-x^2) is <br>
     * int(e^(-x^2)*e^(-i2πyx),x=-∞..+∞)=e^(-y^2*π^2)*sqrt[π]
     */
>>>>>>> 5dfe3e43
    f.integrationOptions.verbose = false;
    Real input = new Real().set("0.75", 128);
    System.out.println("input=" + input);

<<<<<<< HEAD
    UnitCenteredGaussianCharacteristicFunction gaussianCharacteristic = new UnitCenteredGaussianCharacteristicFunction();

    Complex                                    val                    = f.evaluate(input, 1, 128, new Complex());
    val.printPrecision = true;
    System.out.println("val from numerically integrated truncated Fourier transform " + val);
    assertEquals(0.0068789618474533993988662139429379749344661831855774,
                 val.getReal().doubleValue(),
                 Math.pow(10, -17));

    val = gaussianCharacteristic.evaluate(new Complex().set(input, ZERO.getReal()), 1, 128, val);
    System.out.println("input=" + input);
=======
    Complex val = f.evaluate(input, 1, 128, new Complex());
>>>>>>> 5dfe3e43
    val.printPrecision = true;
    System.out.println("'exact' value from gaussian characteristic function         " + val);
    assertEquals(0.0068789618474533993988662139429379749344661831855774,
                 val.getReal().doubleValue(),
                 Math.pow(10, -17));

    InverseFourierTransform invf = new InverseFourierTransform<>(f);
    Real                    orig = invf.evaluate(val, 1, 128, new Real());
    System.out.println("orig=" + orig);

  }

}<|MERGE_RESOLUTION|>--- conflicted
+++ resolved
@@ -14,23 +14,17 @@
 
   public static void main(String args[])
   {
-<<<<<<< HEAD
     UnitCenteredGaussianProbabilityDensity                   gaussian = new UnitCenteredGaussianProbabilityDensity();
     FourierTransform<UnitCenteredGaussianProbabilityDensity> f        = new FourierTransform(gaussian);
-=======
-    UnitCenteredGaussianDensity                   gaussian = new UnitCenteredGaussianDensity();
-    FourierTransform<UnitCenteredGaussianDensity> f        = new FourierTransform(gaussian);
 
     /**
      * the Fourier transform of e^(-x^2) is <br>
      * int(e^(-x^2)*e^(-i2πyx),x=-∞..+∞)=e^(-y^2*π^2)*sqrt[π]
      */
->>>>>>> 5dfe3e43
     f.integrationOptions.verbose = false;
     Real input = new Real().set("0.75", 128);
     System.out.println("input=" + input);
 
-<<<<<<< HEAD
     UnitCenteredGaussianCharacteristicFunction gaussianCharacteristic = new UnitCenteredGaussianCharacteristicFunction();
 
     Complex                                    val                    = f.evaluate(input, 1, 128, new Complex());
@@ -42,9 +36,6 @@
 
     val = gaussianCharacteristic.evaluate(new Complex().set(input, ZERO.getReal()), 1, 128, val);
     System.out.println("input=" + input);
-=======
-    Complex val = f.evaluate(input, 1, 128, new Complex());
->>>>>>> 5dfe3e43
     val.printPrecision = true;
     System.out.println("'exact' value from gaussian characteristic function         " + val);
     assertEquals(0.0068789618474533993988662139429379749344661831855774,
