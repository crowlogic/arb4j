--- conflicted
+++ resolved
@@ -1,10 +1,7 @@
 package arb.stochastic.processes;
 
-<<<<<<< HEAD
 import arb.functions.real.*;
-=======
 import arb.Real;
->>>>>>> 08099355
 
 /**
  * TODO: implement
