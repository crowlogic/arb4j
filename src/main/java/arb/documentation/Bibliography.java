--- conflicted
+++ resolved
@@ -21,7 +21,6 @@
                           AbstractBibliography
 {
 
-<<<<<<< HEAD
   public static Article       theRayleighRitzMethodForIntegralCovarianceOperatorEigenspaces =
                                                                                             new Article("Eigenvalues approximation of integral covariance operators with applications to weighted $L^2$ statistics",
                                                                                                         "Ebner, Bruno, María Dolores Jiménez-Gamero, and Bojana Milošević",
@@ -30,9 +29,7 @@
                                                                                                         "2408.08064",
                                                                                                         "Aug 15");
 
-  public static Article       besselFunctionFourierLegendreSeries                           =
-=======
-  public static Article       besselChebyshevDuality                                 =
+  public static Article       besselChebyshevDuality                                        =
                                                      new Article("Duality between Bessel Functions and Chebyshev Polynomials in Expansions of Functions",
                                                                  "Alfred Wünsche",
                                                                  "2023",
@@ -40,8 +37,7 @@
                                                                  "13",
                                                                  "504-536").setNumber("8");
 
-  public static Article       besselFunctionFourierLegendreSeries                    =
->>>>>>> b3754d86
+  public static Article       besselFunctionFourierLegendreSeries                           =
                                                                   new Article("The Fourier--Legendre Series of Bessel Functions of the First Kind and the Summed Series Involving 1 F 2 Hypergeometric Functions that Arise from Them",
                                                                               "Straton, Jack C",
                                                                               "2024",
