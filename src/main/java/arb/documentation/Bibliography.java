package arb.documentation;

import java.io.IOException;
import java.nio.file.*;

import arb.documentation.references.Article;
import arb.documentation.references.Book;

/**
 * Bibliography<br>
 * <br>
 * 
 * @see BusinessSourceLicenseVersionOnePointOne © terms of the
 *      {@link TheArb4jLibrary}
 */
public class Bibliography extends
                          AbstractBibliography
{
<<<<<<< HEAD
  public static Article theNormalityOfTimeInvariantSubordinativeOperatorsInAHilbertSpace =
                                                                                         new Article("The normality of time-invariant, subordinative operators in a Hilbert space",
                                                                                                     "P. Masani",
                                                                                                     "1965",
                                                                                                     "Bulletin of the American Mathematical Society",
                                                                                                     "71",
                                                                                                     "546-550");

  public static Article integralRepresentationsOfPositiveDefiniteFunctions               =
=======
  public static Article spectralCharacteristicsOfNonstationaryRandomProcesses =
                                                                              new Article("Spectral characteristics of nonstationary random processes — a critical review",
                                                                                          "G. Michaelov, S. Sarkani, L.D. Lutes",
                                                                                          "1999",
                                                                                          "Structural Safety",
                                                                                          "21",
                                                                                          "223-244").setNumber("3")
                                                                                                    .setPublisher("Elsevier");
  
  public static Article integralRepresentationsOfPositiveDefiniteFunctions    =
>>>>>>> 805dae84
                                                                           new Article("Integral representations of positive definite functions",
                                                                                       "Devinatz, A",
                                                                                       "1953",
                                                                                       "Transactions of the American Mathematical Society",
                                                                                       "74",
                                                                                       "56--77").setNumber("1")
                                                                                                .setPublisher("JSTOR");

  public static Article preEnvelopesOfNonstationaryBandpassProcesses                     =
                                                                     new Article("Pre-envelopes of nonstationary bandpass processes",
                                                                                 "Harry Urkowitz",
                                                                                 "1964",
                                                                                 "Journal of the Franklin Institute",
                                                                                 "277",
                                                                                 "31-36").setNumber("1")
                                                                                         .setPublisher("Elsevier");

  public static Article stationaryAndTransientResponseEnvelopes                          =
                                                                new Article("Stationary and Transient Response Envelopes",
                                                                            "Steen Krenk, Henrik O. Madsen, Peter H. Madsen",
                                                                            "1983",
                                                                            "Journal of Engineering Mechanics",
                                                                            "109",
                                                                            "263-277").setNumber("1")
                                                                                      .setPublisher("ASCE");

  public static Article envelopesOfNonstationaryRandomVibrations                         =
                                                                 new Article("Nonstationary Envelope in Random Vibration Theory",
                                                                             "G. Muscolino",
                                                                             "1988",
                                                                             "Journal of Engineering Mechanics",
                                                                             "114",
                                                                             "1396-1413").setNumber("8")
                                                                                         .setPublisher("ASCE");

  public static Article spectralMomentsAndPreEnvelopeCovariances                         =
                                                                 new Article("Spectral Moments and Pre-Envelope Covariances of Nonseparable Processes",
                                                                             "Mario Di Paola, Giovanni Petrucci",
                                                                             "1990",
                                                                             "Journal of Applied Mechanics",
                                                                             "57",
                                                                             "218-224").setNumber("1")
                                                                                       .setMonth("03")
                                                                                       .setPublisher("ASME Digital Collection");

  public static Article evolutionarySpectraAndNonStationaryProcesses                     =
                                                                     new Article("Evolutionary spectra and non-stationary processes",
                                                                                 "Priestley, Maurice B",
                                                                                 "1965",
                                                                                 "Journal of the Royal Statistical Society: Series B (Methodological)",
                                                                                 "27",
                                                                                 "204--229").setNumber("2")
                                                                                            .setPublisher("Wiley Online Library");

  public static Article powerSpectralAnalysisOfNonStationaryRandomProcesses              =
                                                                            new Article("Power spectral analysis of non-stationary random processes",
                                                                                        "Priestley, MB",
                                                                                        "1967",
                                                                                        "Journal of Sound and Vibration",
                                                                                        "6",
                                                                                        "86--97").setNumber("1")
                                                                                                 .setPublisher("Elsevier");

  public static Article envelopesAndPreEnvelopesOfRealWaveforms                          =
                                                                new Article("Envelopes and pre-envelopes of real waveforms",
                                                                            "James Dugundji",
                                                                            "1958",
                                                                            "IRE Transactions on Information Theory",
                                                                            "4",
                                                                            "53--57").setNumber("1")
                                                                                     .setPublisher("IEEE");

  public static Article variousRandomProcessEnvelopeDefinitions                          =
                                                                new Article("On various definitions of the envelope of a random process",
                                                                            "R.S. Langley",
                                                                            "1986",
                                                                            "Journal of Sound and Vibration",
                                                                            "105",
                                                                            "503-512").setNumber("3")
                                                                                      .setPublisher("Elsevier");

  public static Article characterizationOscillatoryProcesses                             =
                                                             new Article("A characterization of oscillatory processes and their prediction",
                                                                         "V. Mandrekar",
                                                                         "1972",
                                                                         "Proceedings of the American Mathematical Society",
                                                                         "32",
                                                                         "280--284").setNumber("1");

  public static Article predictionNonStationaryProcesses                                 =
                                                         new Article("On the prediction of non-stationary processes",
                                                                     "N. A. Abdrabbo and M. B. Priestley",
                                                                     "1967",
                                                                     "Journal of the Royal Statistical Society Series B: Statistical Methodology",
                                                                     "29",
                                                                     "570--585").setNumber("3")
                                                                                .setPublisher("Oxford University Press");

  public static Article envelopeUniquenessOscillatoryProcess                             =
                                                             new Article("A uniqueness problem for the envelope of an oscillatory process",
                                                                         "A. M. Hasofer",
                                                                         "1979",
                                                                         "Journal of Applied Probability",
                                                                         "16",
                                                                         "822–829").setNumber("4")
                                                                                   .setMonth("December");

  public static Article envelopeOscillatoryProcessUpcrossings                            =
                                                              new Article("The Envelope of an Oscillatory Process and Its Upcrossings",
                                                                          "A. M. Hasofer and P. Petocz",
                                                                          "1978",
                                                                          "Advances in Applied Probability",
                                                                          "10",
                                                                          "711--716").setNumber("4")
                                                                                     .setPublisher("Applied Probability Trust");

  public static Article spectralAnalysisOfAbstractFunctions                              =
                                                            new Article("Spectral Analysis of Abstract Functions",
                                                                        "Yu. A. Rozanov",
                                                                        "1959",
                                                                        "Theory of Probability & Its Applications",
                                                                        "4",
                                                                        "271-287").setNumber("3");

  public static Article stonesTheoremAndCompleteness                                     =
                                                     new Article("Stone's theorem and completeness of orthogonal systems",
                                                                 "BD Craven",
                                                                 "1971",
                                                                 "Journal of the Australian Mathematical Society",
                                                                 "12",
                                                                 "211-223").setNumber("2")
                                                                           .setPublisher("Cambridge University Press");

  public static Book    riemannHypothesisEquivalents                                     =
                                                     new Book("Equivalents of the Riemann Hypothesis",
                                                              "Kevin A. Broughan",
                                                              "2023").setPublisher("Cambridge University Press")
                                                                     .setVolume("3");

  public static Article besselFunctionsAndWaveEquation                                   =
                                                       new Article("Bessel Functions and the Wave Equation",
                                                                   "Alberto Torchinsky",
                                                                   "2018",
                                                                   "arXiv preprint arXiv:1812.09265",
                                                                   "",
                                                                   "");

  public static Article analyticStationaryRKHS                                           =
                                               new Article("Reproducing Kernel Hilbert Spaces Associated with Analytic Translation-Invariant Mercer Kernels",
                                                           "Hong-Wei Sun and Ding-Xuan Zhou",
                                                           "2008",
                                                           "Journal of Fourier Analysis and Applications",
                                                           "14",
                                                           "89-101").setNumber("1");

  public static Article newOperationalMatrixFractionalIntegration                        =
                                                                  new Article("A New Operational Matrix of Fractional Integration for Shifted Jacobi Polynomials.",
                                                                              "Ali H. Bhrawy, Mohamed Mahmoud Tharwat, Mohammad A. Alghamdi",
                                                                              "2014",
                                                                              "Bulletin of the Malaysian Mathematical Sciences Society",
                                                                              "37",
                                                                              null).setNumber("4");

  public static Book    rkhsIntro                                                        =
                                  new Book("An Introduction to the Theory of Reproducing Kernel Hilbert Spaces",
                                           "V.I. Paulsen and M. Raghupathi",
                                           "2016").setPublisher("Cambridge University Press")
                                                  .setIsbn("9781107104099")
                                                  .setSeries("Cambridge Studies in Advanced Mathematics");

  public static Article stationaryLevelCrossingMoments                                   =
                                                       new Article("The Moments of the Number of Crossings of a Level by a Stationary Normal Process",
                                                                   "Harald Cramér and M. R. Leadbetter",
                                                                   "1965",
                                                                   "The Annals of Mathematical Statistics",
                                                                   "36",
                                                                   "1656-1663").setNumber("6")
                                                                               .setPublisher("Institute of Mathematical Statistics");

  public static Article radonNikodymWienerDerivatives                                    =
                                                      new Article("The Structure of Radon-Nikodym Derivatives with Respect to Wiener and Related Measures",
                                                                  "Thomas Kailath",
                                                                  "1971",
                                                                  "The Annals of Mathematical Statistics",
                                                                  "42",
                                                                  "1054-1067").setNumber("3")
                                                                              .setPublisher("Institute of Mathematical Statistics");

  public static Article measuresEquivalentToWienerMeasure                                =
                                                          new Article("On Measures Equivalent to Wiener Measure",
                                                                      "Thomas Kailath",
                                                                      "1967",
                                                                      "The Annals of Mathematical Statistics",
                                                                      "38",
                                                                      "261-263").setNumber("1")
                                                                                .setPublisher("Institute of Mathematical Statistics");

  public static Article stochasticProcessesFourierTransforms                             =
                                                             new Article("Stochastic processes as Fourier transforms of stochastic measures",
                                                                         "Hannu Niemi",
                                                                         "1975",
                                                                         "Annales Fennici Mathematici",
                                                                         null,
                                                                         null).setNumber("591");

  public static Article harmonicProbabilisticApproachesToTheRiemannHypothesis            =
                                                                              new Article("Harmonic and Probabilistic Approaches to Zeros of Riemann's Zeta Function",
                                                                                          "M. M. Rao",
                                                                                          "2012",
                                                                                          "Stochastic Analysis and Applications",
                                                                                          "30",
                                                                                          "906-915").setNumber("5")
                                                                                                    .setPublisher("Taylor & Francis");

  public static Article levelAndCurveCrossings                                           =
                                               new Article("On Crossings of Levels and Curves by a Wide Class of Stochastic Processes",
                                                           "M. R. Leadbetter",
                                                           "1966",
                                                           "The Annals of Mathematical Statistics",
                                                           "37",
                                                           "260-267").setNumber("1")
                                                                     .setPublisher("Institute of Mathematical Statistics");

  public static Article specialRepresentationsOfWeaklyHarmonizableProcesses              =
                                                                            new Article("Special representations of weakly harmonizable processes",
                                                                                        "Derek K. Chang and M.M. Rao",
                                                                                        "1988",
                                                                                        "Stochastic Analysis and Applications",
                                                                                        "6",
                                                                                        "169-189").setNumber("2")
                                                                                                  .setPublisher("Taylor & Francis");

  public static Article gaussianProcessLevelCrossings                                    =
                                                      new Article("On the Number of Intersections of a Level by a Gaussian Stochastic Process. I",
                                                                  "Yu. K. Belyaev",
                                                                  "1966",
                                                                  "Theory of Probability & Its Applications",
                                                                  "11",
                                                                  "106-113").setNumber("1");

  public static Article evolutionWithoutEvolution                                        =
                                                  new Article("Evolution without evolution: Dynamics described by stationary observables",
                                                              "D. N. Page and W. K. Wootters",
                                                              "1983",
                                                              "Physical Review D",
                                                              "27",
                                                              "2885–2892").setNumber("12");

  public static Article cramerStochasticProcessTheoryContribution                        =
                                                                  new Article("A Contribution to the Theory of Stochastic Processes",
                                                                              "Harald Cramér",
                                                                              "1951",
                                                                              "Proceedings of the Second Berkeley Symposium on Mathematical Statistics and Probability",
                                                                              "2",
                                                                              "329-339");

  public static Article stationaryGaussianProcessSampleFunctionProperties                =
                                                                          new Article("Local Properties of the Sample Functions of Stationary Gaussian Processes",
                                                                                      "Yu. K. Belyaev",
                                                                                      "1960",
                                                                                      "Theory of Probability and its Applications",
                                                                                      "5",
                                                                                      "117-120").setNumber("1")
                                                                                                .setVolume("5");

  public static Article towardsStandardModelWithoutTheHiggsBoson                         =
                                                                 new Article("Towards Standard Model without the Higgs boson",
                                                                             "A. Sevostyanov",
                                                                             "2008",
                                                                             "arXiv:hep-th/0702149v1",
                                                                             "",
                                                                             "",
                                                                             "");

  public static Article mercerTheoremForRKHSOnNonCompactSets                             =
                                                             new Article("Mercer theorem for RKHS on noncompact sets",
                                                                         "Hongwei Sun",
                                                                         "2005",
                                                                         "Journal of Complexity",
                                                                         "21",
                                                                         "337-349");

  public static Article shiftedJacobiPolynomialIntegralOperationalMatrix                 =
                                                                         new Article("The shifted Jacobi polynomial integral operational matrix for solving Riccati differential equation of fractional order",
                                                                                     "A. Neamaty and B. Agheli and R. Darzi",
                                                                                     "2015",
                                                                                     "Applications and Applied Mathematics: An International Journal (AAM)",
                                                                                     "10",
                                                                                     "878-892").setNumber("2");

  public static Article orthonormalExpansionsForTranslationInvariantKernels              =
                                                                            new Article("Orthonormal expansions for translation-invariant kernels",
                                                                                        "Filip Tronarp, Toni Karvonen",
                                                                                        "2024",
                                                                                        "Journal of Approximation Theory",
                                                                                        "302",
                                                                                        "106055");

  public static Article nonCommutativeOrbitSpaceGeometry                                 =
                                                         new Article("The Geometry of the Orbit Space for Non-Abelian Gauge Theories",
                                                                     "I M Singer",
                                                                     "1981",
                                                                     "Physica Scripta",
                                                                     "24",
                                                                     "817").setNumber("5");

  public static Article betaIntegralsAndOrthogonalPolynomials                            =
                                                              new Article("Beta integrals and the associated orthogonal polynomials",
                                                                          "Askey, R.",
                                                                          "1989",
                                                                          "Number Theory 1987 Madras Conference Proceedings",
                                                                          "",
                                                                          "84-121");

  public static Article theBesselPolynomials                                             =
                                             new Article("A New Class of Orthogonal Polynomials: The Bessel Polynomials",
                                                         "H.L. Krall and Orrin Frink",
                                                         "1949",
                                                         "Transactions of the American Mathematical Society",
                                                         "65",
                                                         "100-115").setNumber("1");

  public static Article isotropicCharacteristicFunctions                                 =
                                                         new Article("A Class of Isotropic Distributions in $\\mathbb{R}_n$ and Their Characteristic Functions",
                                                                     "Simeon M. Berman",
                                                                     "1978",
                                                                     "Pacific Journal of Mathematics",
                                                                     "78",
                                                                     null).setNumber("1");

  public static Book    besselFunctionTreatise                                           =
                                               new Book("A Treatise on the Theory of Bessel Functions",
                                                        "G.N. Watson",
                                                        "1944").setPublisher("Cambridge University Press")
                                                               .setEdition("2nd");

  public static Book    correlationTheoryOfStationaryRandomProcesses                     =
                                                                     new Book("Correlation Theory of Stationary and Related Random Functions",
                                                                              "Yaglom, A.M.",
                                                                              "1987").setSeries("Applied Probability")
                                                                                     .setPublisher("Springer New York")
                                                                                     .setVolume("I: Basic Results");

  public static Article finiteFourierTransforms                                          =
                                                new Article("The finite Fourier transform of classical polynomials",
                                                            "Dixit, Atul and Jiu, Lin and Moll, Victor H and Vignat, Christophe",
                                                            "2015",
                                                            "Journal of the Australian Mathematical Society",
                                                            "98",
                                                            "145--160").setPublisher("Cambridge University Press");

  public static Book    functionalAnalysisRieszNagy                                      =
                                                    new Book("Functional Analysis",
                                                             "Frigyes Riesz and Béla Sz.-Nagy",
                                                             "2012").setPublisher("Dover Publications")
                                                                    .setSeries("Dover Books on Mathematics")
                                                                    .setEdition("unabridged republication of 1955");

  public static Book    functionalAnalysisYosida                                         =
                                                 new Book("Functional Analysis",
                                                          "吉田 耕作(Kōsaku Yosida)",
                                                          "1995").setPublisher("Springer Berlin Heidelberg")
                                                                 .setSeries("Classics in Mathematics")
                                                                 .setEdition("Reprint of the 1980 Edition");

  public static Article isotropyPrevalenceInSpatialStatistics                            =
                                                              new Article("Why is isotropy so prevalent in spatial statistics?",
                                                                          "Chunsheng Ma",
                                                                          "2007",
                                                                          "Proceedings of the American Mathematical Society",
                                                                          "135",
                                                                          "865–871").setNumber("3")
                                                                                    .setPublisher("American Mathematical Society");

  public static Book    linearHilbertSpaceTransforms                                     =
                                                     new Book("Linear Transformations in Hilbert Space",
                                                              "Marshall Harvey Stone",
                                                              "1932").setEdition("4th Printing (1951)")
                                                                     .setVolume("XV")
                                                                     .setSeries("Colloquium Publications")
                                                                     .setPublisher("American Mathematical Society")
                                                                     .setAddress("501 West 116th Street");

  public static Article lommelAndBesselPolynomials                                       =
                                                   new Article("On Lommel and Bessel polynomials",
                                                               "David Dickinson",
                                                               "1954",
                                                               "Proceedings of the American Mathematical Society",
                                                               "5",
                                                               "946-956");

  public static Book    oneParameterSemigroups                                           =
                                               new Book("One-Parameter Semigroups",
                                                        "E.B. Davies",
                                                        "1980").setPublisher("Academic Press")
                                                               .setAddress("111 Fifth Avenue New York, New York 10003")
                                                               .setSeries("L.M.S. Monographs");

  public static Article randomProcessWithStationaryIncrements                            =
                                                              new Article("A note on processes with random stationary increments",
                                                                          "Haimeng Zhang and Chunfeng Huang",
                                                                          "2014",
                                                                          "Statistics and Probabiltiy Letters",
                                                                          "94",
                                                                          "153-161");

  public static Article simpleSymbolManipulation                                         =
                                                 new Article("ALGLIB, a simple symbol-manipulation package",
                                                             "J. M. Shearer and M. A. Wolfe",
                                                             "1985",
                                                             "Communications of the ACM",
                                                             "28",
                                                             "820–825").setNumber("8");

  public static Book    specialFunctionsOfMathematicalPhysics                            =
                                                              new Book("Formulas and Theorems for the Special Functions of Mathematical Physics",
                                                                       "Wilhelm Magnus, Fritz Oberhettinger, Raj Pal Soni",
                                                                       "1966").setPublisher("Springer")
                                                                              .setSeries("Die Grundlehren der mathematischen Wissenschaften in Einzeldarstellungen")
                                                                              .setVolume("52")
                                                                              .setEdition("VIII, 508 p. ; 24 cm. 3rd enl. ed.");

  public static Book    stationaryAndRelatedStochasticProcesses                          =
                                                                new Book("Stationary and Related Processes: Sample Function Properties and Their Applications",
                                                                         "Harald Cramér and M.R. Leadbetter",
                                                                         "1967").setSeries("Wiley Series in Probability and Mathematical Statistics");

  public static Article stochasticProcessesAsCurvesInHilbertSpace                        =
                                                                  new Article("Stochastic processes as curves in Hilbert space",
                                                                              "Harald Cramér",
                                                                              "1964",
                                                                              "Theory of Probability & Its Applications",
                                                                              "9",
                                                                              "169–179").setNumber("2")
                                                                                        .setPublisher("SIAM");

  public static Book    stochasticProcessesInferenceTheory                               =
                                                           new Book("Stochastic Processes: Inference Theory",
                                                                    "Malempati M. Rao",
                                                                    "2014").setPublisher("Springer")
                                                                           .setEdition("2nd")
                                                                           .setSeries("Springer Monographs in Mathematics");

  public static Book    stochasticQuantumMechanicalMethods                               =
                                                           new Book("Stochastic Methods in Quantum Mechanics",
                                                                    "Stanley P. Gudder",
                                                                    "1979").setSeries("North Holland Series in Probability and Applied Mathematics")
                                                                           .setPublisher("Elsevier North Holland");

  public static Article voroninUniversalityTheoremForTheRiemannZetaFunction              =
                                                                            new Article("On the Voronin’s universality theorem for the Riemann zeta-function",
                                                                                        "Ramunas Garunkštis",
                                                                                        "2003",
                                                                                        "Fizikos ir Matematikos Fakulteto Mokslinio Seminaro Darbai.(Proceedings of Scientific Seminar of the Faculty of Physics and Mathematics)",
                                                                                        "6",
                                                                                        "29-33").setPublisher("Siauliu Univ. Leidykla, Vilnius. (Siauliai Univ. Publishing house, Vilnius.)");

  public static Article waveFunctionOfTheUniverse                                        =
                                                  new Article("Wave function of the Universe",
                                                              "James B. Hartle and Stephen W. Hawking",
                                                              "1983",
                                                              "Physical Review D",
                                                              "28",
                                                              "2965-2975").setNumber("12");

  public static Book    whittakerAndWatsonCourseOfModernAnalysis                         =
                                                                 new Book("A course of modern analysis",
                                                                          "Edmund Taylor Whittaker, George Neville Watson",
                                                                          "1920").setPublisher("University Press");

  public static void main(String args[]) throws IOException
  {
    Bibliography bibiography = new Bibliography();
    System.out.println(bibiography);
    Path path = Paths.get("docs/refs.bib");
    Files.write(path, bibiography.toString().getBytes());
    System.out.println("wrote " + path);
  }
}<|MERGE_RESOLUTION|>--- conflicted
+++ resolved
@@ -16,7 +16,6 @@
 public class Bibliography extends
                           AbstractBibliography
 {
-<<<<<<< HEAD
   public static Article theNormalityOfTimeInvariantSubordinativeOperatorsInAHilbertSpace =
                                                                                          new Article("The normality of time-invariant, subordinative operators in a Hilbert space",
                                                                                                      "P. Masani",
@@ -25,8 +24,6 @@
                                                                                                      "71",
                                                                                                      "546-550");
 
-  public static Article integralRepresentationsOfPositiveDefiniteFunctions               =
-=======
   public static Article spectralCharacteristicsOfNonstationaryRandomProcesses =
                                                                               new Article("Spectral characteristics of nonstationary random processes — a critical review",
                                                                                           "G. Michaelov, S. Sarkani, L.D. Lutes",
@@ -37,7 +34,6 @@
                                                                                                     .setPublisher("Elsevier");
   
   public static Article integralRepresentationsOfPositiveDefiniteFunctions    =
->>>>>>> 805dae84
                                                                            new Article("Integral representations of positive definite functions",
                                                                                        "Devinatz, A",
                                                                                        "1953",
