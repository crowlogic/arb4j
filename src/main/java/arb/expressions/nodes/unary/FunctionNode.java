--- conflicted
+++ resolved
@@ -52,13 +52,8 @@
                          UnaryOperationNode<D, R, F>
 {
   /**
-<<<<<<< HEAD
    * The derivative order for this function node. 0 means the function itself, 1
    * means first derivative, 2 means second derivative, etc.
-=======
-   * Derivative order for special functions like δ(x), δ'(x), δ''(x), etc.
-   * 0 = base function, 1 = first derivative, 2 = second derivative, etc.
->>>>>>> ae72fb36
    */
   protected int derivativeOrder = 0;
 
@@ -150,6 +145,9 @@
     this.mapping = newIntegralFunctionMapping;
   }
 
+  /**
+   * Constructor with derivative order support for special functions.
+   */
   public FunctionNode(String functionName,
                       Node<D, R, F> argument,
                       Expression<D, R, F> expression,
@@ -158,7 +156,7 @@
     this(functionName,
          argument,
          expression);
-    this.derivativeOrder = derivativeOrder;
+    this.derivativeOrder = Math.max(0, derivativeOrder);
   }
 
   @Override
@@ -245,15 +243,6 @@
       designateAsRecursiveFunction(type());
     }
 
-  }
-
-  /**
-   * Constructor with derivative order support for special functions.
-   */
-  public FunctionNode(String functionName, Node<D, R, F> argument, Expression<D, R, F> expression, int derivativeOrder)
-  {
-    this(functionName, argument, expression);
-    this.derivativeOrder = Math.max(0, derivativeOrder);
   }
 
   private void lookupFunctionInContext()
@@ -357,7 +346,6 @@
     switch (functionName)
     {
     case "δ": // Dirac delta function
-<<<<<<< HEAD
       // The derivative of δ(x) is 0 for base delta
       // The derivative of δ'(x) is δ''(x), etc.
       if (derivativeOrder == 0)
@@ -366,12 +354,11 @@
       }
       else
       {
-        return new FunctionNode<>(functionName, arg, expression, derivativeOrder + 1);
-      }
-=======
-      // The derivative of δ(x) is δ^(1)(x), δ'(x) is δ^(2)(x), etc.
-      return new FunctionNode<>(functionName, arg, expression, derivativeOrder + 1);
->>>>>>> ae72fb36
+        return new FunctionNode<>(functionName,
+                                  arg,
+                                  expression,
+                                  derivativeOrder + 1);
+      }
     case "θ": // Heaviside step function
       return arg.δ();
     case "sqrt":
@@ -419,10 +406,13 @@
                                     arg,
                                     1);
     default:
-      throw new UnsupportedOperationException("Derivative not implemented for function: " + functionName + " in expression '" + expression + "'");
-    }
-  }
-
+      throw new UnsupportedOperationException("Derivative not implemented for function: "
+                                              + functionName
+                                              + " in expression '"
+                                              + expression
+                                              + "'");
+    }
+  }
 
   public Node<D, R, F> arcsinDerivative()
   {
@@ -953,7 +943,6 @@
     {
       return mapping.expressionString;
     }
-<<<<<<< HEAD
 
     String baseName = String
                             .format("%s(%s)",
@@ -983,21 +972,11 @@
     {
       return baseName.replace("(", "^(" + derivativeOrder + ")(");
     }
-=======
-    String suffix = getDerivativeSuffix();
-    return String.format("%s%s(%s)",
-                         functionName,
-                         suffix,
-                         arg == null ? "" : arg.toStringWithoutIndependentVariableSpecified())
-                 .replaceAll("sqrt",
-                             "√")
-                 .replaceAll("J0",
-                             "J₀");
->>>>>>> ae72fb36
   }
 
   /**
-   * Get the derivative notation suffix for this function (e.g., '' for second derivative)
+   * Get the derivative notation suffix for this function (e.g., '' for second
+   * derivative)
    */
   private String getDerivativeSuffix()
   {
@@ -1026,7 +1005,6 @@
       return String.format("|%s|", arg.typeset());
     }
 
-<<<<<<< HEAD
     String name        = functionName.replaceAll("√", "sqrt")
                                      .replaceAll("J0", "J_0")
                                      .replaceAll("ζ", "zeta");
@@ -1048,19 +1026,6 @@
     {
       return baseTypeset.replace("(", "^{(" + derivativeOrder + ")}(");
     }
-=======
-    String name = functionName.replaceAll("√",
-                                          "sqrt")
-                              .replaceAll("J0",
-                                          "J_0")
-                              .replaceAll("ζ",
-                                          "zeta");
-    String suffix = getDerivativeSuffix();
-    return format(name.equals("sqrt") ? "\\%s{%s}" : "\\%s%s(%s)",
-                  name,
-                  suffix,
-                  arg == null ? "" : arg.typeset());
->>>>>>> ae72fb36
   }
 
   public boolean isExponential()
