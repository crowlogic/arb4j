--- conflicted
+++ resolved
@@ -308,13 +308,11 @@
 
   private boolean             dark            = true;
 
-<<<<<<< HEAD
+  <<<<<<<HEAD
   private XYChart[]           charts;
 
-  private Stage[]             stages;
-=======
-  private boolean             light;
->>>>>>> 8ae0c39a
+  private Stage[]             stages;=======
+  private boolean             light;>>>>>>>branch'master'of git@github.com:crowlogic/arb4j.git
 
   public StationaryGaussianProcessSampler()
   {
@@ -463,14 +461,14 @@
                                 new DefaultNumericAxis("PSD",
                                                        ""));
     chart.setTitle("Power Spectral Density");
-    int      positiveFrequencyCount        = N / 2 + 1;
-    double[] positiveFrequencies                       = new double[positiveFrequencyCount];
-    double[] empiricalPowerSpectralDensity = computePowerSpectralDensity(inPhaseSamplePath);
-    double[] theoreticalPowerSpectralDensity                     = new double[positiveFrequencyCount];
+    int      positiveFrequencyCount          = N / 2 + 1;
+    double[] positiveFrequencies             = new double[positiveFrequencyCount];
+    double[] empiricalPowerSpectralDensity   = computePowerSpectralDensity(inPhaseSamplePath);
+    double[] theoreticalPowerSpectralDensity = new double[positiveFrequencyCount];
 
     for (int i = 0; i < positiveFrequencyCount; i++)
     {
-      positiveFrequencies[i]   = frequencies[i];
+      positiveFrequencies[i]             = frequencies[i];
       theoreticalPowerSpectralDensity[i] = powerSpectralDensity[i];
     }
 
@@ -542,23 +540,8 @@
   {
     processParameters();
 
-    charts          = generateAndConfigureCharts();
-
-<<<<<<< HEAD
-
-=======
-    separateWindows = getParameters().getUnnamed().contains("--separate-windows");
-    dark            = getParameters().getUnnamed().contains("--dark");
-    light           = getParameters().getUnnamed().contains("--light");
-    if (dark && light)
-    {
-      throw new IllegalArgumentException("cannot have both dark and light themes active at once");
-    }
-    if (!(dark || light))
-    {
-      dark = true;
-    }
->>>>>>> 8ae0c39a
+    charts = generateAndConfigureCharts();
+
     if (separateWindows)
     {
       stages = new Stage[]
@@ -609,6 +592,17 @@
     separateWindows = getParameters().getUnnamed().contains("--separate-windows");
 
     seed            = Long.valueOf(getParameters().getNamed().getOrDefault("seed", "777"));
+
+    dark            = getParameters().getUnnamed().contains("--dark");
+    light           = getParameters().getUnnamed().contains("--light");
+    if (dark && light)
+    {
+      throw new IllegalArgumentException("cannot have both dark and light themes active at once");
+    }
+    if (!(dark || light))
+    {
+      dark = true;
+    }
   }
 
   protected XYChart[] generateAndConfigureCharts()
