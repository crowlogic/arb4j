package arb.viz;

import java.io.ByteArrayOutputStream;
import java.io.PrintWriter;
import java.lang.reflect.Field;
import java.lang.reflect.Method;
import java.net.URL;
import java.nio.charset.StandardCharsets;
import java.util.Base64;
import java.util.HashMap;

import arb.XDO;
import arb.arblib;
import arb.documentation.BusinessSourceLicenseVersionOnePointOne;
import arb.documentation.TheArb4jLibrary;
import arb.expressions.nodes.Node;
import arb.expressions.viz.EmacsKeybindingsEventHandler;
import arb.utensils.ShellFunctions;
import arb.utensils.Utensils;
import javafx.application.Platform;
import javafx.scene.Scene;
import javafx.scene.control.*;
import javafx.scene.control.Alert.AlertType;
import javafx.scene.control.skin.TableColumnHeader;
import javafx.scene.control.skin.TableViewSkinBase;
import javafx.scene.control.skin.VirtualFlow;
import javafx.scene.image.Image;
import javafx.scene.input.KeyEvent;
import javafx.scene.layout.GridPane;
import javafx.scene.layout.Priority;
import javafx.stage.Stage;
import javafx.stage.Window;

/**
 * Restore the completely broken toFront() functionality in Javafx that was put
 * there because microsoft is a flaming heap of dung
 * 
 * @see BusinessSourceLicenseVersionOnePointOne © terms of the
 *      {@link TheArb4jLibrary}
 */
public class WindowManager
{
  static
  {
    System.loadLibrary("arblib");
  }

  static
  {
    Thread.setDefaultUncaughtExceptionHandler(WindowManager::showError);
  }

  public static final String EASIER_ON_THE_EYES_STYLESHEET = ".scroll-bar .thumb {\n"
                                                             + "    -fx-background-color: #808080; /* Change this to your desired thumb color */\n"
                                                             + "}\n"
                                                             + "\n"
                                                             + ".scroll-bar .increment-button, .scroll-bar .decrement-button {\n"
                                                             + "    -fx-background-color: #a9a9a9; /* Change this to your desired button color */\n"
                                                             + "}\n"
                                                             + ".tree-table-view .column-resize-line {\n"
                                                             + "    -fx-background-color: #ff0000; /* Change this to your desired color */\n"
                                                             + "}\n"
                                                             + "\n"
                                                             + ".tree-table-view .tree-table-row-cell .tree-table-cell .text {\n"
                                                             + "    -fx-font-size: 18px; /* This specifically targets TreeTableView cells */\n"
                                                             + "    -fx-fill: #ffff00; /* Change this to your desired color */\n"
                                                             + "}\n"
                                                             + "\n"
                                                             + ".root {\n"
                                                             + "    -fx-font-weight: bold; /* Make font bold */\n"
                                                             + "  -fx-font-size: 18px; /* Change this value to increase/decrease the font size */\n"
                                                             + "  -fx-base: #1f273f;\n"
                                                             + "  -fx-default-button: #7f878f;\n"
                                                             + "  -fx-focus-color: #efefef;\n"
                                                             + "  -fx-focused-text-base-color: ladder(-fx-selection-bar, -fx-light-text-color 45%, -fx-dark-text-color\n"
                                                             + "    46%, -fx-dark-text-color 59%, -fx-mid-text-color 60%);\n"
                                                             + "  -fx-focused-mark-color: -fx-focused-text-base-color;\n"
                                                             + "}\n"
                                                             + "\n"
                                                             + ".text-input:focused {\n"
                                                             + "  -fx-highlight-text-fill: ladder(-fx-highlight-fill, -fx-light-text-color 45%, -fx-dark-text-color\n"
                                                             + "    46%, -fx-dark-text-color 59%, -fx-mid-text-color 60%);\n"
                                                             + "}\n"
                                                             + "\n"
                                                             + ".chart-legend-item {\n"
                                                             + "  -fx-font-size: 20px;\n"
                                                             + "  font-size: 20px;\n"
                                                             + "}\n"
                                                             + "\n"
                                                             + ".chart-datapoint-tooltip-label {\n"
                                                             + "  -fx-font-size: 20px;\n"
                                                             + "  font-size: 20px;}\n"
                                                             + ".tree-table-row-cell { -fx-border-color: #CCCCCC; -fx-border-width: 0 0 1 0; }\n";

  public static String convertStylesheetToDataURI(String CSS_CONTENT)
  {
    String encoded = Base64.getEncoder().encodeToString(CSS_CONTENT.getBytes(StandardCharsets.UTF_8));
    return "data:text/css;base64," + encoded;
  }

  public static void setDarkStyle(Scene scene)
  {
    scene.getStylesheets().add(convertStylesheetToDataURI(EASIER_ON_THE_EYES_STYLESHEET));
  }

  private static XDO    xdo;

  private static Method windowGetPeerMethod;

  private static Field  tableViewSkinBaseFlowField;

  private static Method resizeMethod;

  static
  {
    try
    {
      windowGetPeerMethod = Window.class.getDeclaredMethod("getPeer");
      windowGetPeerMethod.setAccessible(true);
      tableViewSkinBaseFlowField = TableViewSkinBase.class.getDeclaredField("flow");
      tableViewSkinBaseFlowField.setAccessible(true);
      resizeMethod = TableColumnHeader.class.getDeclaredMethod("resizeColumnToFitContent", int.class);
      resizeMethod.setAccessible(true);
    }
    catch (NoSuchMethodException | SecurityException | NoSuchFieldException e)
    {
      e.printStackTrace();
    }
  }

  static
  {
    xdo = arblib.xdo_new(System.getenv("DISPLAY"));
  }

  public static void bringToFront(Stage stage)
  {
    long windowId = getX11WindowId(stage);
    if (windowId != 0)
    {
      bringWindowToTop(windowId);
    }
    else
    {
      System.err.println("Failed to get X11 window ID");
    }
  }

  private static Method getRawHandleMethod;

  public static long getX11WindowId(Stage stage)
  {
    try
    {
      Object tkStage = windowGetPeerMethod.invoke(stage);

      if (getRawHandleMethod == null)
      {
        getRawHandleMethod = tkStage.getClass().getMethod("getRawHandle");
      }
      return (long) getRawHandleMethod.invoke(tkStage);
    }
    catch (Exception e)
    {
      e.printStackTrace();
      return 0;
    }
  }

  static void bringWindowToTop(long windowId)
  {
    if (xdo != null)
    {
      int result = arblib.xdo_activate_window(xdo, windowId);
      if (result == 0)
      {
        System.err.println("Failed to send _NET_ACTIVE_WINDOW event");
      }
    }
    else
    {
      System.err.println("XDO not initialized");
    }
  }

  public static void setStageIcon(Stage primaryStage, String path)
  {
    try
    {
      URL resourceUrl = ClassLoader.getSystemResource(path);

      if (resourceUrl != null)
      {
        primaryStage.getIcons().add(new Image(resourceUrl.toExternalForm()));
      }
      else
      {
        informOfMissingIconAndPrintClassAndModulePaths(null, path);
      }
    }
    catch (Throwable e)
    {
      informOfMissingIconAndPrintClassAndModulePaths(e, path);
    }
  }

  public static void informOfMissingIconAndPrintClassAndModulePaths(Throwable e, String filename)
  {
    if (e != null)
    {
      e.printStackTrace(System.err);
    }
    System.err.format("Could not find resource: %s\n");
    System.out.println("Classpath: " + System.getProperty("java.class.path"));
    System.out.println("Module path: " + System.getProperty("jdk.module.path"));
  }

  public static ScrollBar getVirtualFlowScrollbar(VirtualFlow<?> tableVirtualFlow,
                                                  boolean horizontal) throws IllegalAccessException,
                                                                      NoSuchFieldException
  {
    var scrollbar = horizontal ? "hbar" : "vbar";
    return (ScrollBar) getVirtualFlowField(scrollbar).get(tableVirtualFlow);
  }

  public static Field getVirtualFlowField(String fieldName) throws NoSuchFieldException
  {
    Field hbarField = VirtualFlow.class.getDeclaredField(fieldName);
    hbarField.setAccessible(true);
    return hbarField;
  }

  @SuppressWarnings("unchecked")
  public static <Y, T extends IndexedCell<? extends Y>> VirtualFlow<T> getVirtualFlow(Skin<?> skin)
  {
    try
    {
      assert skin != null : "skin is null";
      return (VirtualFlow<T>) tableViewSkinBaseFlowField.get(skin);
    }
    catch (IllegalArgumentException | IllegalAccessException e)
    {
      Utensils.throwOrWrap(e);
      return null;
    }
  }

  public static <Y, T extends IndexedCell<? extends Y>> VirtualFlow<T> getVirtualFlow(ListView<?> control)
  {
    return getVirtualFlow(control.getSkin());
  }

  public static <Y, T extends IndexedCell<? extends Y>> VirtualFlow<T> getVirtualFlow(TreeTableView<?> control)
  {
    return getVirtualFlow(control.getSkin());
  }

  public static void showAlert(String title, String header, String content)
  {
    Alert alert = new Alert(AlertType.ERROR);
    alert.setWidth(1400);
    alert.setHeight(1000);
    alert.setResizable(true);
    alert.setTitle(title);
    alert.setHeaderText(header);

    TextArea textArea = new TextArea(content);
    textArea.setEditable(false);
    textArea.setWrapText(true);
    textArea.setMinHeight(600);
    textArea.setPrefHeight(800);
    textArea.setPrefWidth(1300);
    ;
    textArea.setMaxWidth(Double.MAX_VALUE);
    textArea.setMaxHeight(Double.MAX_VALUE);
    GridPane.setVgrow(textArea, Priority.ALWAYS);
    GridPane.setHgrow(textArea, Priority.ALWAYS);

    GridPane expContent = new GridPane();
    expContent.setMaxWidth(Double.MAX_VALUE);
    expContent.add(textArea, 0, 1);

    // Set expandable Exception into the dialog pane.
    alert.getDialogPane().setExpandableContent(expContent);
    alert.getDialogPane().setExpanded(true);

    alert.showAndWait();
  }

  public static void showAlert(String title, String msg)
  {
    showAlert(title, msg, msg);
  }

  public static void showAlert(String title, String msg, Throwable t)
  {
    ByteArrayOutputStream baos = new ByteArrayOutputStream();
    PrintWriter           s    = new PrintWriter(baos);
<<<<<<< HEAD
    if ((t instanceof RuntimeException))
=======
    if ((t instanceof RuntimeException) && t.getCause() != null )
>>>>>>> 44125a21
    {
      System.err.format("Not showing RuntimeException wrapper: ");
      t.printStackTrace(System.err);
      t = t.getCause();
    }
    t.printStackTrace(s);
    s.flush();

    showAlert(title, msg, baos.toString());
  }

  public static void resizeColumn(TreeTableColumn<?, ?> column)
  {
    try
    {
      javafx.scene.Node node   = column.getStyleableNode();
      TableColumnHeader header = (TableColumnHeader) node;
      if (header != null)
      {
        resizeMethod.invoke(header, -1);
      }
    }
    catch (Exception e)
    {
      e.printStackTrace();
    }
  }

  public static void showError(Thread t, Throwable e)
  {
    e.printStackTrace(System.err);
    Platform.runLater(() -> showAlert("Exception in " + t.getName(), e.getClass().toString(), e));
  }

  public static <N extends Node<?, ?, ?>> boolean anyExpanded(TreeItem<N> rootItem)
  {
    if (rootItem.isExpanded())
    {
      return true;
    }
    for (var item : rootItem.getChildren())
    {
      if (anyExpanded(item))
      {
        return true;
      }
    }
    return false;
  }

  public static HashMap<String, Boolean> enumerateNodeExpansionStates(HashMap<String, Boolean> states, TreeItem<?> item)
  {
    if (item != null && !item.isLeaf())
    {
      states.put(item.getValue().toString(), item.isExpanded());

      for (var child : item.getChildren())
      {
        enumerateNodeExpansionStates(states, child);
      }
    }
    return states;
  }

  public static HashMap<String, Boolean> applyNodeExpansionStates(HashMap<String, Boolean> states, TreeItem<?> item)
  {
    if (item != null && !item.isLeaf())
    {
      Boolean value = states.get(item.getValue().toString());
      if (value != null)
      {
        item.setExpanded(value);
      }

      for (var child : item.getChildren())
      {
        applyNodeExpansionStates(states, child);
      }
    }
    return states;
  }

  public static void addEmacsKeybindings(TextField textField)
  {
    textField.addEventFilter(KeyEvent.KEY_PRESSED, new EmacsKeybindingsEventHandler(textField));
  }

  public static void initializeJavaFxIfNecessary()
  {
    if (!ShellFunctions.javaFxInitialized)
    {
      ShellFunctions.javaFxInitialized = true;
      try
      {
        Platform.startup(() ->
        {
          Platform.setImplicitExit(false);
        });
      }
      catch (Exception e)
      {
        e.printStackTrace(System.err);
      }
    }
  }

}<|MERGE_RESOLUTION|>--- conflicted
+++ resolved
@@ -296,11 +296,8 @@
   {
     ByteArrayOutputStream baos = new ByteArrayOutputStream();
     PrintWriter           s    = new PrintWriter(baos);
-<<<<<<< HEAD
-    if ((t instanceof RuntimeException))
-=======
+
     if ((t instanceof RuntimeException) && t.getCause() != null )
->>>>>>> 44125a21
     {
       System.err.format("Not showing RuntimeException wrapper: ");
       t.printStackTrace(System.err);
